--- conflicted
+++ resolved
@@ -11,13 +11,9 @@
             SymbolicSIRModel,
             SymbolicSIRSModel,
             SymbolicSIModel,
-<<<<<<< HEAD
-            DeterministicSISModel,
             get_temporal_interpolation,
-=======
             NumericMatrixBasedSISModel,
             SymbolicMatrixBasedEpiModel
->>>>>>> 5767e350
         )
 
 class SymbolicEpiTest(unittest.TestCase):
